import unittest

import logging
import numpy as np
import time

from ConfigSpace import Configuration, ConfigurationSpace
from ConfigSpace.hyperparameters import UniformIntegerHyperparameter

from smac.runhistory.runhistory import RunHistory
from smac.scenario.scenario import Scenario
from smac.stats.stats import Stats
from smac.tae.execute_func import ExecuteTAFuncDict
from smac.intensification.intensification import Intensifier
from smac.runhistory.runhistory import RunHistory, RunKey
from smac.smbo.objective import average_cost, sum_cost
from smac.tae.execute_ta_run import StatusType
from smac.stats.stats import Stats
from smac.utils.io.traj_logging import TrajLogger


def get_config_space():
    cs = ConfigurationSpace()
    cs.add_hyperparameter(UniformIntegerHyperparameter(name='a',
                                                       lower=0,
                                                       upper=100))
    cs.add_hyperparameter(UniformIntegerHyperparameter(name='b',
                                                       lower=0,
                                                       upper=100))
    return cs


class TestIntensify(unittest.TestCase):

    def setUp(self):
        unittest.TestCase.setUp(self)

        self.rh = RunHistory(aggregate_func=average_cost)
        self.cs = get_config_space()
        self.config1 = Configuration(self.cs,
                                     values={'a': 0, 'b': 100})
        self.config2 = Configuration(self.cs,
                                     values={'a': 100, 'b': 0})
        self.config3 = Configuration(self.cs,
                                     values={'a': 100, 'b': 100})

        self.scen = Scenario({"cutoff_time": 2, 'cs': self.cs,
                              "output_dir": ""})
        self.stats = Stats(scenario=self.scen)
        self.stats.start_timing()

        self.logger = logging.getLogger("test.test_intensify.TestIntensify")

    def test_compare_configs_no_joint_set(self):
        intensifier = Intensifier(
            tae_runner=None, stats=self.stats,
            traj_logger=TrajLogger(output_dir=None, stats=self.stats),
            rng=None, instances=[1])

        for i in range(2):
            self.rh.add(config=self.config1, cost=2, time=2,
                        status=StatusType.SUCCESS, instance_id=1,
                        seed=i, additional_info=None)

        for i in range(2, 5):
            self.rh.add(config=self.config2, cost=1, time=1,
                        status=StatusType.SUCCESS, instance_id=1,
                        seed=i, additional_info=None)

        # The sets for the incumbent are completely disjoint.
        conf = intensifier._compare_configs(incumbent=self.config1,
                                            challenger=self.config2,
                                            run_history=self.rh,
                                            aggregate_func=average_cost)
        self.assertIsNone(conf)

        # The incumbent has still one instance-seed pair left on which the
        # challenger was not run yet.
        self.rh.add(config=self.config2, cost=1, time=1,
                    status=StatusType.SUCCESS, instance_id=1,
                    seed=1, additional_info=None)
        conf = intensifier._compare_configs(incumbent=self.config1,
                                            challenger=self.config2,
                                            run_history=self.rh,
                                            aggregate_func=average_cost)
        self.assertIsNone(conf)

    def test_compare_configs_chall(self):
        '''
            challenger is better but has not enough runs
        '''
        intensifier = Intensifier(
            tae_runner=None, stats=self.stats,
            traj_logger=TrajLogger(output_dir=None, stats=self.stats),
            rng=None,
            instances=[1])

        self.rh.add(config=self.config1, cost=1, time=2,
                    status=StatusType.SUCCESS, instance_id=1,
                    seed=None,
                    additional_info=None)

        self.rh.add(config=self.config2, cost=1, time=1,
                    status=StatusType.SUCCESS, instance_id=1,
                    seed=None,
                    additional_info=None)

        conf = intensifier._compare_configs(incumbent=self.config1,
                                            challenger=self.config2,
                                            run_history=self.rh,
                                            aggregate_func=average_cost)

        # challenger has enough runs and is better
        self.assertEqual(conf, self.config2, "conf: %s" % (conf))

    def test_compare_configs_inc(self):
        '''
            incumbent is better
        '''
        intensifier = Intensifier(
            tae_runner=None, stats=self.stats,
            traj_logger=TrajLogger(output_dir=None, stats=self.stats),
            rng=None,
            instances=[1])

        self.rh.add(config=self.config1, cost=1, time=1,
                    status=StatusType.SUCCESS, instance_id=1,
                    seed=None,
                    additional_info=None)

        self.rh.add(config=self.config2, cost=2, time=2,
                    status=StatusType.SUCCESS, instance_id=1,
                    seed=None,
                    additional_info=None)

        conf = intensifier._compare_configs(incumbent=self.config1,
                                            challenger=self.config2,
                                            run_history=self.rh,
                                            aggregate_func=average_cost)

        # challenger worse than inc
        self.assertEqual(conf, self.config1, "conf: %s" % (conf))

    def test_compare_configs_unknow(self):
        '''
            challenger is better but has less runs;
            -> no decision (None)
        '''
        intensifier = Intensifier(
            tae_runner=None, stats=self.stats,
            traj_logger=TrajLogger(output_dir=None, stats=self.stats),
            rng=None,
            instances=[1])

        self.rh.add(config=self.config1, cost=1, time=1,
                    status=StatusType.SUCCESS, instance_id=1,
                    seed=None,
                    additional_info=None)

        self.rh.add(config=self.config1, cost=1, time=2,
                    status=StatusType.SUCCESS, instance_id=2,
                    seed=None,
                    additional_info=None)

        self.rh.add(config=self.config1, cost=1, time=1,
                    status=StatusType.SUCCESS, instance_id=2,
                    seed=None,
                    additional_info=None)

        conf = intensifier._compare_configs(incumbent=self.config1,
                                            challenger=self.config2,
                                            run_history=self.rh,
                                            aggregate_func=average_cost)

        # challenger worse than inc
        self.assertIsNone(conf, "conf: %s" % (conf))

    def test_race_challenger(self):
        '''
           test _race_challenger without adaptive capping
        '''

        def target(x):
            return (x['a'] + 1) / 1000.
        taf = ExecuteTAFuncDict(ta=target, stats=self.stats)
        taf.runhistory = self.rh

        intensifier = Intensifier(
            tae_runner=taf, stats=self.stats,
            traj_logger=TrajLogger(output_dir=None, stats=self.stats),
            rng=np.random.RandomState(12345),
            instances=[1])

        self.rh.add(config=self.config1, cost=1, time=1,
                    status=StatusType.SUCCESS, instance_id=1,
                    seed=None,
                    additional_info=None)

        inc = intensifier._race_challenger(challenger=self.config2,
                                           incumbent=self.config1,
                                           run_history=self.rh,
                                           aggregate_func=average_cost)

        self.assertEqual(inc, self.config2)

    def test_race_challenger_2(self):
        '''
           test _race_challenger with adaptive capping
        '''

        def target(x):
            time.sleep(1.5)
            return (x['a'] + 1) / 1000.
        taf = ExecuteTAFuncDict(ta=target, stats=self.stats, run_obj="runtime")
        taf.runhistory = self.rh

        intensifier = Intensifier(
            tae_runner=taf, stats=self.stats,
            traj_logger=TrajLogger(output_dir=None, stats=self.stats),
            rng=np.random.RandomState(12345),
            instances=[1])

        self.rh.add(config=self.config1, cost=.001, time=0.001,
                    status=StatusType.SUCCESS, instance_id=1,
                    seed=12345,
                    additional_info=None)

        # config2 should have a timeout (due to adaptive capping)
        # and config1 should still be the incumbent
        inc = intensifier._race_challenger(challenger=self.config2,
                                           incumbent=self.config1,
                                           run_history=self.rh,
                                           aggregate_func=average_cost)

        # self.assertTrue(False)
        self.assertEqual(inc, self.config1)
        self.assertLess(
            self.rh.get_cost(self.config2), 2, self.rh.get_cost(self.config2))

        # get data for config2 to check that the correct run was performed
        run = self.rh.get_runs_for_config(self.config2)[0]
        config_id = self.rh.config_ids[self.config2]
        self.assertEqual(run.instance, 1, run.instance)
        self.assertEqual(run.seed, 12345, run.seed)

    def test_race_challenger_large(self):
        '''
           test _race_challenger using solution_quality
        '''

        def target(x):
            return 1

        taf = ExecuteTAFuncDict(ta=target, stats=self.stats)
        taf.runhistory = self.rh

        intensifier = Intensifier(
            tae_runner=taf, stats=self.stats,
            traj_logger=TrajLogger(output_dir=None, stats=self.stats),
            rng=np.random.RandomState(12345),
            instances=list(range(10)),
            deterministic=True)

        for i in range(10):
            self.rh.add(config=self.config1, cost=i+1, time=1,
                    status=StatusType.SUCCESS, instance_id=i,
                    seed=12345,
                    additional_info=None)

        # tie on first instances and then challenger should always win
        # and be returned as inc
        inc = intensifier._race_challenger(challenger=self.config2,
                                           incumbent=self.config1,
                                           run_history=self.rh,
                                           aggregate_func=average_cost)

        # self.assertTrue(False)
        self.assertEqual(inc, self.config2)
        self.assertEqual(
            self.rh.get_cost(self.config2), 1, self.rh.get_cost(self.config2))


        # get data for config2 to check that the correct run was performed
        runs = self.rh.get_runs_for_config(self.config2)
        self.assertEqual(len(runs),10)

    def test_race_challenger_large_blocked_seed(self):
        '''
           test _race_challenger whether seeds are blocked for challenger runs
        '''

        def target(x):
            return 1

        taf = ExecuteTAFuncDict(ta=target, stats=self.stats)
        taf.runhistory = self.rh

        intensifier = Intensifier(
            tae_runner=taf, stats=self.stats,
            traj_logger=TrajLogger(output_dir=None, stats=self.stats),
            rng=np.random.RandomState(12345),
            instances=list(range(10)),
            deterministic=False)

        for i in range(10):
            self.rh.add(config=self.config1, cost=i+1, time=1,
                    status=StatusType.SUCCESS, instance_id=i,
                    seed=i,
                    additional_info=None)

        # tie on first instances and then challenger should always win
        # and be returned as inc
        inc = intensifier._race_challenger(challenger=self.config2,
                                           incumbent=self.config1,
                                           run_history=self.rh,
                                           aggregate_func=average_cost)

        # self.assertTrue(False)
        self.assertEqual(inc, self.config2)
        self.assertEqual(
            self.rh.get_cost(self.config2), 1, self.rh.get_cost(self.config2))

        # get data for config2 to check that the correct run was performed
        runs = self.rh.get_runs_for_config(self.config2)
        self.assertEqual(len(runs), 10)

        seeds = sorted([r.seed for r in runs])
        self.assertEqual(seeds, list(range(10)), seeds)

    def test_add_inc_run_det(self):
        '''
            test _add_inc_run()
        '''

        def target(x):
            return (x['a'] + 1) / 1000.
        taf = ExecuteTAFuncDict(ta=target, stats=self.stats, run_obj="solution_quality")
        taf.runhistory = self.rh

        intensifier = Intensifier(
            tae_runner=taf, stats=self.stats,
            traj_logger=TrajLogger(output_dir=None, stats=self.stats),
            rng=np.random.RandomState(12345),
            instances=[1],
            deterministic=True)

        intensifier._add_inc_run(incumbent=self.config1, run_history=self.rh)
        self.assertEqual(len(self.rh.data), 1, self.rh.data)

        # since we assume deterministic=1,
        # the second call should not add any more runs
        # given only one instance
        intensifier._add_inc_run(incumbent=self.config1, run_history=self.rh)
        self.assertEqual(len(self.rh.data), 1, self.rh.data)

    def test_add_inc_run_nondet(self):
        '''
            test _add_inc_run()
        '''

        def target(x):
            return (x['a'] + 1) / 1000.
        taf = ExecuteTAFuncDict(ta=target, stats=self.stats, run_obj="solution_quality")
        taf.runhistory = self.rh

        intensifier = Intensifier(
            tae_runner=taf, stats=self.stats,
            traj_logger=TrajLogger(output_dir=None, stats=self.stats),
            rng=np.random.RandomState(12345),
            instances=[1,2],
            deterministic=False)

        intensifier._add_inc_run(incumbent=self.config1, run_history=self.rh)
        self.assertEqual(len(self.rh.data), 1, self.rh.data)

        intensifier._add_inc_run(incumbent=self.config1, run_history=self.rh)
        self.assertEqual(len(self.rh.data), 2, self.rh.data)
        runs = self.rh.get_runs_for_config(config=self.config1)
        # exactly one run on each instance
        self.assertIn(1, [runs[0].instance, runs[1].instance])
        self.assertIn(2, [runs[0].instance, runs[1].instance])

        intensifier._add_inc_run(incumbent=self.config1, run_history=self.rh)
        self.assertEqual(len(self.rh.data), 3, self.rh.data)

    def test_adaptive_capping(self):
        '''
            test _adapt_cutoff()
        '''
        intensifier = Intensifier(
            tae_runner=None, stats=self.stats,
            traj_logger=TrajLogger(output_dir=None, stats=self.stats),
            rng=np.random.RandomState(12345),
            instances=list(range(5)),
            deterministic=False)

        for i in range(5):
            self.rh.add(config=self.config1, cost=i+1, time=i+1,
                    status=StatusType.SUCCESS, instance_id=i,
                    seed=i,
                    additional_info=None)
        for i in range(3):
            self.rh.add(config=self.config2, cost=i+1, time=i+1,
                    status=StatusType.SUCCESS, instance_id=i,
                    seed=i,
                    additional_info=None)

        inst_seed_pairs = self.rh.get_runs_for_config(self.config1)
        # cost used by incumbent for going over all runs in inst_seed_pairs
        inc_sum_cost = sum_cost(config=self.config1, instance_seed_pairs=inst_seed_pairs,
                                    run_history=self.rh)

        cutoff = intensifier._adapt_cutoff(challenger=self.config2,
                          incumbent=self.config1,
                          run_history=self.rh,
                          inc_sum_cost=inc_sum_cost)
        # 15*1.2 - 6
        self.assertEqual(cutoff, 12)

        intensifier.cutoff = 5

        cutoff = intensifier._adapt_cutoff(challenger=self.config2,
                          incumbent=self.config1,
                          run_history=self.rh,
                          inc_sum_cost=inc_sum_cost)
        # scenario cutoff
        self.assertEqual(cutoff, 5)
<<<<<<< HEAD


=======
        
>>>>>>> b99dd8fe
<|MERGE_RESOLUTION|>--- conflicted
+++ resolved
@@ -424,10 +424,4 @@
                           run_history=self.rh,
                           inc_sum_cost=inc_sum_cost)
         # scenario cutoff
-        self.assertEqual(cutoff, 5)
-<<<<<<< HEAD
-
-
-=======
-        
->>>>>>> b99dd8fe
+        self.assertEqual(cutoff, 5)