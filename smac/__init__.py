--- conflicted
+++ resolved
@@ -5,11 +5,7 @@
 import lazy_import
 from smac.utils import dependencies
 
-<<<<<<< HEAD
 __version__ = '0.13.2dev'
-=======
-__version__ = '0.13.2'
->>>>>>> dc274877
 __author__ = 'Marius Lindauer, Matthias Feurer, Katharina Eggensperger, Joshua Marben, ' \
              'André Biedenkapp, Francisco Rivera, Ashwin Raaghav, Aaron Klein, Stefan Falkner ' \
              'and Frank Hutter'
