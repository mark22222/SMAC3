--- conflicted
+++ resolved
@@ -1,11 +1,9 @@
 import time
 import os
 import logging
-<<<<<<< HEAD
 import json
-=======
+
 from smac.scenario.scenario import Scenario
->>>>>>> f560fe60
 
 __author__ = "Marius Lindauer"
 __copyright__ = "Copyright 2016, ML4AAD"
@@ -17,14 +15,9 @@
 
 class Stats(object):
 
-<<<<<<< HEAD
-    '''
+    """
     All statistics collected during configuration run.
     Written to output-directory to be restored
-    '''
-=======
-    """All statistics collected during configuration run
->>>>>>> f560fe60
 
     Attributes
     ----------
@@ -97,14 +90,10 @@
                 raise ValueError("Stats does not recognize {}".format(key))
 
     def start_timing(self):
-<<<<<<< HEAD
-        '''
-            Starts the timer (for the runtime configuration budget).
-            Substracting wallclock time used so we can continue loaded Stats.
-        '''
-=======
-        """Starts the timer (for the runtime configuration budget)"""
->>>>>>> f560fe60
+        """
+        Starts the timer (for the runtime configuration budget).
+        Substracting wallclock time used so we can continue loaded Stats.
+        """
         if self.__scenario:
             self._start_time = time.time() - self.wallclock_time_used
         else:
