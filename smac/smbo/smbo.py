--- conflicted
+++ resolved
@@ -19,13 +19,9 @@
 from smac.tae.execute_ta_run import StatusType
 from smac.stats.stats import Stats
 
-<<<<<<< HEAD
 from smac.epm.rfr_imputator import RFRImputator
 
 MAXINT = 2**31 - 1
-=======
-MAXINT = 2 ** 31 - 1
->>>>>>> f970943a
 
 __author__ = "Aaron Klein, Marius Lindauer"
 __copyright__ = "Copyright 2015, ML4AAD"
@@ -83,6 +79,13 @@
                 # and we leave the bounds to be 0 for now
             else:
                 raise TypeError("Unknown hyperparameter type %s" % type(param))
+
+        if scenario.feature_array is not None:
+            self.types = np.hstack(
+                (self.types, np.zeros((scenario.feature_array.shape[1]))))
+
+        self.types = np.array(self.types, dtype=np.uint)
+
         self.model = RandomForestWithInstances(self.types,
                                                scenario.feature_array)
 
@@ -149,16 +152,13 @@
         self.runhistory = RunHistory()
 
         # TODO set arguments properly
-<<<<<<< HEAD
         if self.scenario.run_obj == "runtime":
-            if self.scenario.overall_obj == "par10":
-                par = 10
-            else:
-                par = 1
             imputor = RFRImputator(cs=self.config_space,
                                    rs=self.rng,
                                    cutoff=self.scenario.cutoff,
-                                   threshold=self.scenario.cutoff*par,
+                                   threshold=self.scenario.cutoff *
+                                   self.scenario.par_factor,
+                                   types=self.types,
                                    change_threshold=0.01,
                                    max_iter=10)
             rh2EPM = RunHistory2EPM(scenario=self.scenario,
@@ -166,22 +166,15 @@
                                     success_states=[StatusType.SUCCESS, ],
                                     impute_censored_data=True,
                                     impute_state=[StatusType.TIMEOUT, ],
-                                    imputor=imputor)
+                                    imputor=imputor,
+                                    log_y=self.scenario.run_obj == "runtime")
         else:
             rh2EPM = RunHistory2EPM(scenario=self.scenario,
                                     num_params=num_params,
                                     success_states=None,
                                     impute_censored_data=False,
-                                    impute_state=None)
-=======
-        rh2EPM = RunHistory2EPM(num_params=num_params,
-                                cutoff_time=self.scenario.cutoff,
-                                instance_features=self.scenario.feature_dict,
-                                success_states=None,
-                                impute_censored_data=False,
-                                impute_state=None,
-                                log_y = self.scenario.run_obj == "runtime")
->>>>>>> f970943a
+                                    impute_state=None,
+                                    log_y=self.scenario.run_obj == "runtime")
 
         self.executor = self.scenario.tae_runner
 
@@ -193,7 +186,7 @@
 
             start_time = time.time()
             X, Y = rh2EPM.transform(self.runhistory)
-            
+
             self.logger.debug("Search for next configuration")
             # get all found configurations sorted according to acq
             next_config = self.choose_next(X, Y, n_return=1234567890)
@@ -205,8 +198,6 @@
                 "Time spend to choose next configurations: %d" % (time_spend))
 
             self.logger.debug("Intensify")
-            # TODO: fix timebound of intensifier
-            # TODO: add more than one challenger
             inten = Intensifier(executor=self.executor,
 
                                 challengers=[
@@ -235,8 +226,8 @@
                 Stats.get_remaining_ta_runs()))
 
             if Stats.get_remaing_time_budget() < 0 or \
-                Stats.get_remaining_ta_budget() < 0 or \
-                Stats.get_remaining_ta_runs() < 0:
+                    Stats.get_remaining_ta_budget() < 0 or \
+                    Stats.get_remaining_ta_runs() < 0:
                 break
 
         return self.incumbent
